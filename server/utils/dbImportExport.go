package utils

import (
	"bytes"
	"compress/gzip"
	"context"
	"encoding/json"
	"fmt"
	"io"
	"log"
	"net/http"
	"strings"
	"time"

	"github.com/google/uuid"
	"github.com/jackc/pgx/v5"
)

type DatabaseExportRequest struct {
	ScopeTargetIDs []string `json:"scope_target_ids"`
}

type DatabaseImportRequest struct {
	Data []byte `json:"data"`
}

type ExportData struct {
	ExportMetadata ExportMetadata                      `json:"export_metadata"`
	ScopeTargets   []map[string]interface{}            `json:"scope_targets"`
	TableData      map[string][]map[string]interface{} `json:"table_data"`
}

type ExportMetadata struct {
	ExportedAt     time.Time `json:"exported_at"`
	Version        string    `json:"version"`
	ScopeTargetIDs []string  `json:"scope_target_ids"`
	ScopeTargets   []string  `json:"scope_targets"`
	TotalRecords   int       `json:"total_records"`
	TablesExported []string  `json:"tables_exported"`
}

var exportTableQueries = map[string]string{
	"auto_scan_sessions": `
		SELECT id, scope_target_id, config_snapshot, status, started_at, ended_at, 
		       steps_run, error_message, final_consolidated_subdomains, final_live_web_servers
		FROM auto_scan_sessions 
		WHERE scope_target_id = ANY($1)`,

	"auto_scan_state": `
		SELECT id, scope_target_id, current_step, is_paused, is_cancelled, created_at, updated_at
		FROM auto_scan_state 
		WHERE scope_target_id = ANY($1)`,

	"amass_scans": `
		SELECT id, scan_id, domain, status, result, error, stdout, stderr, command, 
		       execution_time, created_at, scope_target_id, auto_scan_session_id
		FROM amass_scans 
		WHERE scope_target_id = ANY($1)`,

	"amass_intel_scans": `
		SELECT id, scan_id, company_name, status, result, error, stdout, stderr, command,
		       execution_time, created_at, scope_target_id, auto_scan_session_id
		FROM amass_intel_scans 
		WHERE scope_target_id = ANY($1)`,

	"amass_enum_company_scans": `
		SELECT id, scan_id, scope_target_id, domains, status, result, error, stdout, stderr,
		       command, execution_time, created_at
		FROM amass_enum_company_scans 
		WHERE scope_target_id = ANY($1)`,

	"httpx_scans": `
		SELECT id, scan_id, domain, status, result, error, stdout, stderr, command,
		       execution_time, created_at, scope_target_id, auto_scan_session_id
		FROM httpx_scans 
		WHERE scope_target_id = ANY($1)`,

	"gau_scans": `
		SELECT id, scan_id, domain, status, result, error, stdout, stderr, command,
		       execution_time, created_at, scope_target_id, auto_scan_session_id
		FROM gau_scans 
		WHERE scope_target_id = ANY($1)`,

	"sublist3r_scans": `
		SELECT id, scan_id, domain, status, result, error, stdout, stderr, command,
		       execution_time, created_at, scope_target_id, auto_scan_session_id
		FROM sublist3r_scans 
		WHERE scope_target_id = ANY($1)`,

	"assetfinder_scans": `
		SELECT id, scan_id, domain, status, result, error, stdout, stderr, command,
		       execution_time, created_at, scope_target_id, auto_scan_session_id
		FROM assetfinder_scans 
		WHERE scope_target_id = ANY($1)`,

	"ctl_scans": `
		SELECT id, scan_id, domain, status, result, error, stdout, stderr, command,
		       execution_time, created_at, scope_target_id, auto_scan_session_id
		FROM ctl_scans 
		WHERE scope_target_id = ANY($1)`,

	"subfinder_scans": `
		SELECT id, scan_id, domain, status, result, error, stdout, stderr, command,
		       execution_time, created_at, scope_target_id, auto_scan_session_id
		FROM subfinder_scans 
		WHERE scope_target_id = ANY($1)`,

	"shuffledns_scans": `
		SELECT id, scan_id, domain, status, result, error, stdout, stderr, command,
		       execution_time, created_at, scope_target_id, auto_scan_session_id
		FROM shuffledns_scans 
		WHERE scope_target_id = ANY($1)`,

	"cewl_scans": `
		SELECT id, scan_id, url, status, result, error, stdout, stderr, command,
		       execution_time, created_at, scope_target_id, auto_scan_session_id
		FROM cewl_scans 
		WHERE scope_target_id = ANY($1)`,

	"gospider_scans": `
		SELECT id, scan_id, domain, status, result, error, stdout, stderr, command,
		       execution_time, created_at, scope_target_id, auto_scan_session_id
		FROM gospider_scans 
		WHERE scope_target_id = ANY($1)`,

	"subdomainizer_scans": `
		SELECT id, scan_id, domain, status, result, error, stdout, stderr, command,
		       execution_time, created_at, scope_target_id, auto_scan_session_id
		FROM subdomainizer_scans 
		WHERE scope_target_id = ANY($1)`,

	"nuclei_screenshots": `
		SELECT id, scan_id, domain, status, result, error, stdout, stderr, command,
		       execution_time, created_at, scope_target_id, auto_scan_session_id
		FROM nuclei_screenshots 
		WHERE scope_target_id = ANY($1)`,

	"metadata_scans": `
		SELECT id, scan_id, domain, status, result, error, stdout, stderr, command,
		       execution_time, created_at, scope_target_id, auto_scan_session_id
		FROM metadata_scans 
		WHERE scope_target_id = ANY($1)`,

	"target_urls": `
		SELECT id, url, screenshot, status_code, title, web_server, technologies, content_length,
		       newly_discovered, no_longer_live, scope_target_id, created_at, updated_at,
		       has_deprecated_tls, has_expired_ssl, has_mismatched_ssl, has_revoked_ssl,
		       has_self_signed_ssl, has_untrusted_root_ssl, has_wildcard_tls, findings_json,
		       http_response, http_response_headers, dns_a_records, dns_aaaa_records,
		       dns_cname_records, dns_mx_records, dns_txt_records, dns_ns_records,
		       dns_ptr_records, dns_srv_records, katana_results, ffuf_results, roi_score, ip_address
		FROM target_urls 
		WHERE scope_target_id = ANY($1)`,

	"consolidated_subdomains": `
		SELECT id, scope_target_id, subdomain, created_at
		FROM consolidated_subdomains 
		WHERE scope_target_id = ANY($1)`,

	"consolidated_company_domains": `
		SELECT id, scope_target_id, domain, source, created_at
		FROM consolidated_company_domains 
		WHERE scope_target_id = ANY($1)`,

	"consolidated_network_ranges": `
		SELECT id, scope_target_id, cidr_block, asn, organization, description, country, source, scan_type, created_at
		FROM consolidated_network_ranges 
		WHERE scope_target_id = ANY($1)`,

	"google_dorking_domains": `
		SELECT id, scope_target_id, domain, created_at
		FROM google_dorking_domains 
		WHERE scope_target_id = ANY($1)`,

	"reverse_whois_domains": `
		SELECT id, scope_target_id, domain, created_at
		FROM reverse_whois_domains 
		WHERE scope_target_id = ANY($1)`,

	"consolidated_attack_surface_assets": `
		SELECT id, scope_target_id, asset_type, asset_identifier, asset_subtype, asn_number,
		       asn_organization, asn_description, asn_country, cidr_block, subnet_size,
		       responsive_ip_count, responsive_port_count, ip_address, ip_type, dnsx_a_records,
		       amass_a_records, httpx_sources, url, domain, port, protocol, status_code, title,
		       web_server, technologies, content_length, response_time_ms, screenshot_path,
		       ssl_info, http_response_headers, findings_json, cloud_provider, cloud_service_type,
		       cloud_region, fqdn, root_domain, subdomain, registrar, creation_date, expiration_date,
		       updated_date, name_servers, status, whois_info, ssl_certificate, ssl_expiry_date,
		       ssl_issuer, ssl_subject, ssl_version, ssl_cipher_suite, ssl_protocols, resolved_ips,
		       mail_servers, spf_record, dkim_record, dmarc_record, caa_records, txt_records,
		       mx_records, ns_records, a_records, aaaa_records, cname_records, ptr_records,
		       srv_records, soa_record, last_dns_scan, last_ssl_scan, last_whois_scan,
		       last_updated, created_at
		FROM consolidated_attack_surface_assets 
		WHERE scope_target_id = ANY($1)`,

	"nuclei_scans": `
		SELECT id, scan_id, scope_target_id, targets, templates, status, result, error, stdout, stderr,
		       command, execution_time, created_at, updated_at, auto_scan_session_id
		FROM nuclei_scans 
		WHERE scope_target_id = ANY($1)`,

	"ip_port_scans": `
		SELECT id, scan_id, scope_target_id, status, total_network_ranges, processed_network_ranges,
		       total_ips_discovered, total_ports_scanned, live_web_servers_found, error_message,
		       command, execution_time, created_at, auto_scan_session_id
		FROM ip_port_scans 
		WHERE scope_target_id = ANY($1)`,

	// Missing Company scanning tools
	"cloud_enum_scans": `
		SELECT id, scan_id, company_name, status, result, error, stdout, stderr, command,
		       execution_time, created_at, scope_target_id, auto_scan_session_id
		FROM cloud_enum_scans 
		WHERE scope_target_id = ANY($1)`,

	"metabigor_company_scans": `
		SELECT id, scan_id, company_name, status, result, error, stdout, stderr, command,
		       execution_time, created_at, scope_target_id, auto_scan_session_id
		FROM metabigor_company_scans 
		WHERE scope_target_id = ANY($1)`,

	"katana_company_scans": `
		SELECT id, scan_id, scope_target_id, domains, status, result, error, stdout, stderr,
		       command, execution_time, created_at, auto_scan_session_id
		FROM katana_company_scans 
		WHERE scope_target_id = ANY($1)`,

	"dnsx_company_scans": `
		SELECT id, scan_id, scope_target_id, domains, status, result, error, stdout, stderr,
		       command, execution_time, created_at
		FROM dnsx_company_scans 
		WHERE scope_target_id = ANY($1)`,

	"securitytrails_company_scans": `
		SELECT id, scan_id, company_name, status, result, error, stdout, stderr, command,
		       execution_time, created_at, scope_target_id, auto_scan_session_id
		FROM securitytrails_company_scans 
		WHERE scope_target_id = ANY($1)`,

	"github_recon_scans": `
		SELECT id, scan_id, company_name, status, result, error, stdout, stderr, command,
		       execution_time, created_at, scope_target_id, auto_scan_session_id
		FROM github_recon_scans 
		WHERE scope_target_id = ANY($1)`,

	"shodan_company_scans": `
		SELECT id, scan_id, company_name, status, result, error, stdout, stderr, command,
		       execution_time, created_at, scope_target_id, auto_scan_session_id
		FROM shodan_company_scans 
		WHERE scope_target_id = ANY($1)`,

	"censys_company_scans": `
		SELECT id, scan_id, company_name, status, result, error, stdout, stderr, command,
		       execution_time, created_at, scope_target_id, auto_scan_session_id
		FROM censys_company_scans 
		WHERE scope_target_id = ANY($1)`,

	"company_metadata_scans": `
		SELECT id, scan_id, scope_target_id, ip_port_scan_id, status, error_message,
		       execution_time, created_at, updated_at
		FROM company_metadata_scans 
		WHERE scope_target_id = ANY($1)`,

	"investigate_scans": `
		SELECT id, scan_id, scope_target_id, status, result, error, stdout, stderr,
		       command, execution_time, created_at
		FROM investigate_scans 
		WHERE scope_target_id = ANY($1)`,

	"shufflednscustom_scans": `
		SELECT id, scan_id, domain, status, result, error, stdout, stderr, command,
		       execution_time, created_at, scope_target_id, auto_scan_session_id
		FROM shufflednscustom_scans 
		WHERE scope_target_id = ANY($1)`,

	// Child tables and relationship tables that need to be exported with their parent scans
	"discovered_live_ips": `
		SELECT dli.id, dli.scan_id, dli.ip_address, dli.hostname, dli.network_range, 
		       dli.ping_time_ms, dli.discovered_at
		FROM discovered_live_ips dli
		JOIN ip_port_scans ips ON dli.scan_id = ips.scan_id
		WHERE ips.scope_target_id = ANY($1)`,

	"live_web_servers": `
		SELECT lws.id, lws.scan_id, lws.ip_address, lws.hostname, lws.port, lws.protocol,
		       lws.url, lws.status_code, lws.title, lws.server_header, lws.content_length,
		       lws.technologies, lws.response_time_ms, lws.screenshot_path, lws.ssl_info,
		       lws.http_response_headers, lws.findings_json, lws.last_checked
		FROM live_web_servers lws
		JOIN ip_port_scans ips ON lws.scan_id = ips.scan_id
		WHERE ips.scope_target_id = ANY($1)`,

	"metabigor_network_ranges": `
		SELECT mnr.id, mnr.scan_id, mnr.cidr_block, mnr.asn, mnr.organization, 
		       mnr.country, mnr.scan_type, mnr.created_at
		FROM metabigor_network_ranges mnr
		JOIN metabigor_company_scans mcs ON mnr.scan_id = mcs.scan_id
		WHERE mcs.scope_target_id = ANY($1)`,

	"amass_enum_cloud_domains": `
		SELECT aecd.id, aecd.scan_id, aecd.domain, aecd.type, aecd.created_at
		FROM amass_enum_cloud_domains aecd
		JOIN amass_enum_company_scans aecs ON aecd.scan_id = aecs.scan_id
		WHERE aecs.scope_target_id = ANY($1)`,

	"amass_enum_dns_records": `
		SELECT aedr.id, aedr.scan_id, aedr.record, aedr.record_type, aedr.created_at
		FROM amass_enum_dns_records aedr
		JOIN amass_enum_company_scans aecs ON aedr.scan_id = aecs.scan_id
		WHERE aecs.scope_target_id = ANY($1)`,

	"amass_enum_raw_results": `
		SELECT aerr.id, aerr.scan_id, aerr.domain, aerr.raw_output, aerr.created_at
		FROM amass_enum_raw_results aerr
		JOIN amass_enum_company_scans aecs ON aerr.scan_id = aecs.scan_id
		WHERE aecs.scope_target_id = ANY($1)`,

	"dnsx_dns_records": `
		SELECT ddr.id, ddr.scan_id, ddr.domain, ddr.record, ddr.record_type, ddr.created_at
		FROM dnsx_dns_records ddr
		JOIN dnsx_company_scans dcs ON ddr.scan_id = dcs.scan_id
		WHERE dcs.scope_target_id = ANY($1)`,

	"dnsx_raw_results": `
		SELECT drr.id, drr.scan_id, drr.domain, drr.raw_output, drr.created_at
		FROM dnsx_raw_results drr
		JOIN dnsx_company_scans dcs ON drr.scan_id = dcs.scan_id
		WHERE dcs.scope_target_id = ANY($1)`,

	"katana_company_cloud_assets": `
		SELECT id, scope_target_id, root_domain, asset_domain, asset_url, asset_type,
		       service, description, source_url, region, last_scanned_at, created_at
		FROM katana_company_cloud_assets 
		WHERE scope_target_id = ANY($1)`,

	"katana_company_cloud_findings": `
		SELECT id, scope_target_id, root_domain, finding_domain, finding_url, finding_type,
		       content, description, cloud_service, context_before, context_after,
		       match_position, last_scanned_at, created_at
		FROM katana_company_cloud_findings 
		WHERE scope_target_id = ANY($1)`,

	"katana_company_domain_results": `
		SELECT id, scope_target_id, domain, last_scanned_at, last_scan_id, raw_output,
		       created_at, updated_at
		FROM katana_company_domain_results 
		WHERE scope_target_id = ANY($1)`,

	"dnsx_company_domain_results": `
		SELECT id, scope_target_id, domain, last_scanned_at, last_scan_id, raw_output,
		       created_at, updated_at
		FROM dnsx_company_domain_results 
		WHERE scope_target_id = ANY($1)`,

	"dnsx_company_dns_records": `
		SELECT id, scope_target_id, root_domain, record, record_type, last_scanned_at, created_at
		FROM dnsx_company_dns_records 
		WHERE scope_target_id = ANY($1)`,

	"amass_enum_company_domain_results": `
		SELECT id, scope_target_id, domain, last_scanned_at, last_scan_id, raw_output,
		       created_at, updated_at
		FROM amass_enum_company_domain_results 
		WHERE scope_target_id = ANY($1)`,

	"amass_enum_company_cloud_domains": `
		SELECT id, scope_target_id, root_domain, cloud_domain, type, last_scanned_at, created_at
		FROM amass_enum_company_cloud_domains 
		WHERE scope_target_id = ANY($1)`,

	"amass_enum_company_dns_records": `
		SELECT id, scope_target_id, root_domain, record, record_type, last_scanned_at, created_at
		FROM amass_enum_company_dns_records 
		WHERE scope_target_id = ANY($1)`,

	// Configuration tables
	"amass_enum_configs": `
		SELECT id, scope_target_id, selected_domains, include_wildcard_results, wildcard_domains,
		       created_at, updated_at
		FROM amass_enum_configs 
		WHERE scope_target_id = ANY($1)`,

	"amass_intel_configs": `
		SELECT id, scope_target_id, selected_network_ranges, created_at, updated_at
		FROM amass_intel_configs 
		WHERE scope_target_id = ANY($1)`,

	"dnsx_configs": `
		SELECT id, scope_target_id, selected_domains, include_wildcard_results, wildcard_domains,
		       created_at, updated_at
		FROM dnsx_configs 
		WHERE scope_target_id = ANY($1)`,

	"katana_company_configs": `
		SELECT id, scope_target_id, selected_domains, include_wildcard_results, selected_wildcard_domains,
		       selected_live_web_servers, created_at, updated_at
		FROM katana_company_configs 
		WHERE scope_target_id = ANY($1)`,

	"cloud_enum_configs": `
		SELECT id, scope_target_id, keywords, threads, enabled_platforms, custom_dns_server,
		       dns_resolver_mode, resolver_config, additional_resolvers, mutations_file_path,
		       brute_file_path, resolver_file_path, selected_services, selected_regions,
		       created_at, updated_at
		FROM cloud_enum_configs 
		WHERE scope_target_id = ANY($1)`,

	"nuclei_configs": `
		SELECT id, scope_target_id, targets, templates, severities, uploaded_templates, created_at
		FROM nuclei_configs 
		WHERE scope_target_id = ANY($1)`,

	// Basic scan data tables (dns_records, ips, subdomains, etc. are linked to scans by scan_id)
	"dns_records": `
		SELECT dr.id, dr.scan_id, dr.record, dr.record_type, dr.created_at
		FROM dns_records dr
		JOIN amass_scans a ON dr.scan_id = a.scan_id
		WHERE a.scope_target_id = ANY($1)`,

	"ips": `
		SELECT i.id, i.scan_id, i.ip_address, i.created_at
		FROM ips i
		JOIN amass_scans a ON i.scan_id = a.scan_id
		WHERE a.scope_target_id = ANY($1)`,

	"subdomains": `
		SELECT s.id, s.scan_id, s.subdomain, s.created_at
		FROM subdomains s
		JOIN amass_scans a ON s.scan_id = a.scan_id
		WHERE a.scope_target_id = ANY($1)`,

	"cloud_domains": `
		SELECT cd.id, cd.scan_id, cd.domain, cd.type, cd.created_at
		FROM cloud_domains cd
		JOIN amass_scans a ON cd.scan_id = a.scan_id
		WHERE a.scope_target_id = ANY($1)`,

	"asns": `
		SELECT asn.id, asn.scan_id, asn.number, asn.raw_data, asn.created_at
		FROM asns asn
		JOIN amass_scans a ON asn.scan_id = a.scan_id
		WHERE a.scope_target_id = ANY($1)`,

	"subnets": `
		SELECT sub.id, sub.scan_id, sub.cidr, sub.raw_data, sub.created_at
		FROM subnets sub
		JOIN amass_scans a ON sub.scan_id = a.scan_id
		WHERE a.scope_target_id = ANY($1)`,

	"service_providers": `
		SELECT sp.id, sp.scan_id, sp.provider, sp.raw_data, sp.created_at
		FROM service_providers sp
		JOIN amass_scans a ON sp.scan_id = a.scan_id
		WHERE a.scope_target_id = ANY($1)`,

	"intel_network_ranges": `
		SELECT inr.id, inr.scan_id, inr.cidr_block, inr.asn, inr.organization, 
		       inr.description, inr.country, inr.created_at
		FROM intel_network_ranges inr
		JOIN amass_intel_scans ais ON inr.scan_id = ais.scan_id
		WHERE ais.scope_target_id = ANY($1)`,

	"intel_asn_data": `
		SELECT iad.id, iad.scan_id, iad.asn_number, iad.organization, 
		       iad.description, iad.country, iad.created_at
		FROM intel_asn_data iad
		JOIN amass_intel_scans ais ON iad.scan_id = ais.scan_id
		WHERE ais.scope_target_id = ANY($1)`,

	// Attack surface relationship tables
	"consolidated_attack_surface_relationships": `
		SELECT casr.id, casr.parent_asset_id, casr.child_asset_id, casr.relationship_type,
		       casr.relationship_data, casr.created_at
		FROM consolidated_attack_surface_relationships casr
		JOIN consolidated_attack_surface_assets casa_parent ON casr.parent_asset_id = casa_parent.id
		WHERE casa_parent.scope_target_id = ANY($1)`,

	"consolidated_attack_surface_dns_records": `
		SELECT casdr.id, casdr.asset_id, casdr.record_type, casdr.record_value, casdr.ttl, casdr.created_at
		FROM consolidated_attack_surface_dns_records casdr
		JOIN consolidated_attack_surface_assets casa ON casdr.asset_id = casa.id
		WHERE casa.scope_target_id = ANY($1)`,

	"consolidated_attack_surface_metadata": `
		SELECT casm.id, casm.asset_id, casm.metadata_type, casm.metadata_key, 
		       casm.metadata_value, casm.metadata_json, casm.created_at
		FROM consolidated_attack_surface_metadata casm
		JOIN consolidated_attack_surface_assets casa ON casm.asset_id = casa.id
		WHERE casa.scope_target_id = ANY($1)`,
}

func HandleDatabaseExport(w http.ResponseWriter, r *http.Request) {
	log.Println("[INFO] Starting database export process")

	var req DatabaseExportRequest
	if err := json.NewDecoder(r.Body).Decode(&req); err != nil {
		log.Printf("[ERROR] Failed to decode request body: %v", err)
		http.Error(w, "Invalid request body", http.StatusBadRequest)
		return
	}

	if len(req.ScopeTargetIDs) == 0 {
		http.Error(w, "No scope targets specified", http.StatusBadRequest)
		return
	}

	log.Printf("[INFO] Database export request for %d scope targets", len(req.ScopeTargetIDs))

	exportData, err := exportDatabaseData(req.ScopeTargetIDs)
	if err != nil {
		log.Printf("[ERROR] Failed to export database data: %v", err)
		http.Error(w, fmt.Sprintf("Failed to export data: %v", err), http.StatusInternalServerError)
		return
	}

	jsonData, err := json.Marshal(exportData)
	if err != nil {
		log.Printf("[ERROR] Failed to marshal export data: %v", err)
		http.Error(w, "Failed to marshal export data", http.StatusInternalServerError)
		return
	}

	var compressedData bytes.Buffer
	gzipWriter := gzip.NewWriter(&compressedData)
	if _, err := gzipWriter.Write(jsonData); err != nil {
		log.Printf("[ERROR] Failed to compress data: %v", err)
		http.Error(w, "Failed to compress data", http.StatusInternalServerError)
		return
	}
	gzipWriter.Close()

	filename := fmt.Sprintf("rs0n-export-%s.rs0n", time.Now().Format("2006-01-02-15-04-05"))

	w.Header().Set("Content-Type", "application/octet-stream")
	w.Header().Set("Content-Disposition", fmt.Sprintf("attachment; filename=%s", filename))
	w.Header().Set("Content-Length", fmt.Sprintf("%d", compressedData.Len()))

	if _, err := w.Write(compressedData.Bytes()); err != nil {
		log.Printf("[ERROR] Failed to write response: %v", err)
	}

	log.Printf("[INFO] Database export completed successfully. File: %s, Size: %d bytes", filename, compressedData.Len())
}

func HandleDatabaseImport(w http.ResponseWriter, r *http.Request) {
	log.Println("[INFO] Starting database import process")

	if err := r.ParseMultipartForm(100 << 20); err != nil {
		log.Printf("[ERROR] Failed to parse multipart form: %v", err)
		http.Error(w, "Failed to parse form data", http.StatusBadRequest)
		return
	}

	file, header, err := r.FormFile("file")
	if err != nil {
		log.Printf("[ERROR] Failed to get file from form: %v", err)
		http.Error(w, "Failed to get uploaded file", http.StatusBadRequest)
		return
	}
	defer file.Close()

	if !strings.HasSuffix(header.Filename, ".rs0n") {
		http.Error(w, "Invalid file type. Only .rs0n files are supported", http.StatusBadRequest)
		return
	}

	log.Printf("[INFO] Processing import file: %s", header.Filename)

	compressedData, err := io.ReadAll(file)
	if err != nil {
		log.Printf("[ERROR] Failed to read file: %v", err)
		http.Error(w, "Failed to read file", http.StatusInternalServerError)
		return
	}

	gzipReader, err := gzip.NewReader(bytes.NewReader(compressedData))
	if err != nil {
		log.Printf("[ERROR] Failed to create gzip reader: %v", err)
		http.Error(w, "Invalid file format", http.StatusBadRequest)
		return
	}
	defer gzipReader.Close()

	jsonData, err := io.ReadAll(gzipReader)
	if err != nil {
		log.Printf("[ERROR] Failed to decompress data: %v", err)
		http.Error(w, "Failed to decompress data", http.StatusInternalServerError)
		return
	}

	var exportData ExportData
	if err := json.Unmarshal(jsonData, &exportData); err != nil {
		log.Printf("[ERROR] Failed to unmarshal export data: %v", err)
		http.Error(w, "Invalid export data format", http.StatusBadRequest)
		return
	}

	if err := importDatabaseData(&exportData); err != nil {
		log.Printf("[ERROR] Failed to import database data: %v", err)
		http.Error(w, fmt.Sprintf("Failed to import data: %v", err), http.StatusInternalServerError)
		return
	}

	response := map[string]interface{}{
		"message":                "Database import completed successfully",
		"imported_scope_targets": len(exportData.ScopeTargets),
		"imported_tables":        len(exportData.TableData),
		"total_records":          exportData.ExportMetadata.TotalRecords,
	}

	w.Header().Set("Content-Type", "application/json")
	json.NewEncoder(w).Encode(response)

	log.Printf("[INFO] Database import completed successfully. Imported %d scope targets", len(exportData.ScopeTargets))
}

func exportDatabaseData(scopeTargetIDs []string) (*ExportData, error) {
	exportData := &ExportData{
		TableData: make(map[string][]map[string]interface{}),
	}

	scopeTargets, err := getScopeTargetsForExport(scopeTargetIDs)
	if err != nil {
		return nil, fmt.Errorf("failed to get scope targets: %v", err)
	}
	exportData.ScopeTargets = scopeTargets

	var scopeTargetNames []string
	for _, target := range scopeTargets {
		if name, ok := target["scope_target"].(string); ok {
			scopeTargetNames = append(scopeTargetNames, name)
		}
	}

	totalRecords := len(scopeTargets)
	var tablesExported []string

	// First pass: export all regular tables
	for tableName, query := range exportTableQueries {
		log.Printf("[INFO] Exporting data from table: %s", tableName)

		rows, err := dbPool.Query(context.Background(), query, scopeTargetIDs)
		if err != nil {
			log.Printf("[WARN] Failed to query table %s: %v", tableName, err)
			continue
		}

		tableData, err := rowsToMaps(rows)
		rows.Close()

		if err != nil {
			log.Printf("[WARN] Failed to process rows for table %s: %v", tableName, err)
			continue
		}

		if len(tableData) > 0 {
			exportData.TableData[tableName] = tableData
			totalRecords += len(tableData)
			tablesExported = append(tablesExported, tableName)
			log.Printf("[INFO] Exported %d records from table: %s", len(tableData), tableName)
		}
	}

	// Second pass: ensure parent domain records exist for all child records
	log.Printf("[INFO] Ensuring parent domain records are complete...")
	if err := ensureParentDomainRecords(exportData, scopeTargetIDs); err != nil {
		log.Printf("[WARN] Failed to ensure parent domain records: %v", err)
	}

	exportData.ExportMetadata = ExportMetadata{
		ExportedAt:     time.Now(),
		Version:        "1.0",
		ScopeTargetIDs: scopeTargetIDs,
		ScopeTargets:   scopeTargetNames,
		TotalRecords:   totalRecords,
		TablesExported: tablesExported,
	}

	return exportData, nil
}

func ensureParentDomainRecords(exportData *ExportData, scopeTargetIDs []string) error {
	// Track which parent domain records we already have
	existingParents := make(map[string]bool)

	// Check amass_enum_company_domain_results
	if amassParents, exists := exportData.TableData["amass_enum_company_domain_results"]; exists {
		for _, record := range amassParents {
			scopeTargetID, _ := record["scope_target_id"].(string)
			domain, _ := record["domain"].(string)
			key := scopeTargetID + "|" + domain
			existingParents[key] = true
		}
	}

	// Check dnsx_company_domain_results
	if dnsxParents, exists := exportData.TableData["dnsx_company_domain_results"]; exists {
		for _, record := range dnsxParents {
			scopeTargetID, _ := record["scope_target_id"].(string)
			domain, _ := record["domain"].(string)
			key := scopeTargetID + "|" + domain
			existingParents[key] = true
		}
	}

	// Check katana_company_domain_results
	if katanaParents, exists := exportData.TableData["katana_company_domain_results"]; exists {
		for _, record := range katanaParents {
			scopeTargetID, _ := record["scope_target_id"].(string)
			domain, _ := record["domain"].(string)
			key := scopeTargetID + "|" + domain
			existingParents[key] = true
		}
	}

	// Find missing parents and create them
	missingParents := make(map[string]map[string]interface{})

	// Check amass_enum child tables
	for _, tableName := range []string{"amass_enum_company_dns_records", "amass_enum_company_cloud_domains"} {
		if childRecords, exists := exportData.TableData[tableName]; exists {
			for _, record := range childRecords {
				scopeTargetID, _ := record["scope_target_id"].(string)
				rootDomain, _ := record["root_domain"].(string)
				key := scopeTargetID + "|" + rootDomain

				if !existingParents[key] && rootDomain != "" && scopeTargetID != "" {
					missingParents[key] = map[string]interface{}{
						"id":              uuid.New().String(),
						"scope_target_id": scopeTargetID,
						"domain":          rootDomain,
						"last_scanned_at": time.Now(),
						"created_at":      time.Now(),
						"updated_at":      time.Now(),
						"last_scan_id":    nil,
						"raw_output":      nil,
					}
					existingParents[key] = true
					log.Printf("[INFO] Will create missing amass_enum parent for: %s", key)
				}
			}
		}
	}

	// Add missing amass_enum parents
	if len(missingParents) > 0 {
		if exportData.TableData["amass_enum_company_domain_results"] == nil {
			exportData.TableData["amass_enum_company_domain_results"] = []map[string]interface{}{}
		}
		for _, parent := range missingParents {
			exportData.TableData["amass_enum_company_domain_results"] = append(
				exportData.TableData["amass_enum_company_domain_results"], parent)
		}
		log.Printf("[INFO] Added %d missing amass_enum parent domain records", len(missingParents))
	}

	// Reset and check dnsx child tables
	missingParents = make(map[string]map[string]interface{})
	for _, tableName := range []string{"dnsx_company_dns_records"} {
		if childRecords, exists := exportData.TableData[tableName]; exists {
			for _, record := range childRecords {
				scopeTargetID, _ := record["scope_target_id"].(string)
				rootDomain, _ := record["root_domain"].(string)
				key := scopeTargetID + "|" + rootDomain

				if !existingParents[key] && rootDomain != "" && scopeTargetID != "" {
					missingParents[key] = map[string]interface{}{
						"id":              uuid.New().String(),
						"scope_target_id": scopeTargetID,
						"domain":          rootDomain,
						"last_scanned_at": time.Now(),
						"created_at":      time.Now(),
						"updated_at":      time.Now(),
						"last_scan_id":    nil,
						"raw_output":      nil,
					}
					existingParents[key] = true
					log.Printf("[INFO] Will create missing dnsx parent for: %s", key)
				}
			}
		}
	}

	// Add missing dnsx parents
	if len(missingParents) > 0 {
		if exportData.TableData["dnsx_company_domain_results"] == nil {
			exportData.TableData["dnsx_company_domain_results"] = []map[string]interface{}{}
		}
		for _, parent := range missingParents {
			exportData.TableData["dnsx_company_domain_results"] = append(
				exportData.TableData["dnsx_company_domain_results"], parent)
		}
		log.Printf("[INFO] Added %d missing dnsx parent domain records", len(missingParents))
	}

	// Reset and check katana child tables
	missingParents = make(map[string]map[string]interface{})
	for _, tableName := range []string{"katana_company_cloud_assets", "katana_company_cloud_findings"} {
		if childRecords, exists := exportData.TableData[tableName]; exists {
			for _, record := range childRecords {
				scopeTargetID, _ := record["scope_target_id"].(string)
				rootDomain, _ := record["root_domain"].(string)
				key := scopeTargetID + "|" + rootDomain

				if !existingParents[key] && rootDomain != "" && scopeTargetID != "" {
					missingParents[key] = map[string]interface{}{
						"id":              uuid.New().String(),
						"scope_target_id": scopeTargetID,
						"domain":          rootDomain,
						"last_scanned_at": time.Now(),
						"created_at":      time.Now(),
						"updated_at":      time.Now(),
						"last_scan_id":    nil,
						"raw_output":      nil,
					}
					existingParents[key] = true
					log.Printf("[INFO] Will create missing katana parent for: %s", key)
				}
			}
		}
	}

	// Add missing katana parents
	if len(missingParents) > 0 {
		if exportData.TableData["katana_company_domain_results"] == nil {
			exportData.TableData["katana_company_domain_results"] = []map[string]interface{}{}
		}
		for _, parent := range missingParents {
			exportData.TableData["katana_company_domain_results"] = append(
				exportData.TableData["katana_company_domain_results"], parent)
		}
		log.Printf("[INFO] Added %d missing katana parent domain records", len(missingParents))
	}

	return nil
}

func getScopeTargetsForExport(scopeTargetIDs []string) ([]map[string]interface{}, error) {
	query := `SELECT id, type, mode, scope_target, active, created_at FROM scope_targets WHERE id = ANY($1)`
	rows, err := dbPool.Query(context.Background(), query, scopeTargetIDs)
	if err != nil {
		return nil, err
	}
	defer rows.Close()

	return rowsToMaps(rows)
}

func rowsToMaps(rows pgx.Rows) ([]map[string]interface{}, error) {
	var results []map[string]interface{}

	fieldDescriptions := rows.FieldDescriptions()

	for rows.Next() {
		values, err := rows.Values()
		if err != nil {
			return nil, err
		}

		record := make(map[string]interface{})
		for i, value := range values {
			fieldName := string(fieldDescriptions[i].Name)

			// Convert UUID byte arrays to strings during export
			if fieldDescriptions[i].DataTypeOID == 2950 { // UUID OID
				if bytes, ok := value.([]byte); ok && len(bytes) == 16 {
					if parsedUUID, err := uuid.FromBytes(bytes); err == nil {
						record[fieldName] = parsedUUID.String()
						continue
					}
				}
			}

			record[fieldName] = value
		}

		results = append(results, record)
	}

	if err := rows.Err(); err != nil {
		return nil, err
	}

	return results, nil
}

func importDatabaseData(exportData *ExportData) error {
	tx, err := dbPool.Begin(context.Background())
	if err != nil {
		return fmt.Errorf("failed to begin transaction: %v", err)
	}
	defer tx.Rollback(context.Background())

	if err := importScopeTargets(tx, exportData.ScopeTargets); err != nil {
		return fmt.Errorf("failed to import scope targets: %v", err)
	}

	if err := importTableData(tx, exportData.TableData); err != nil {
		return fmt.Errorf("failed to import table data: %v", err)
	}

	if err := tx.Commit(context.Background()); err != nil {
		return fmt.Errorf("failed to commit transaction: %v", err)
	}

	return nil
}

func convertUUIDValue(value interface{}) interface{} {
	if value == nil {
		return nil
	}

	// If it's already a string, return as is
	if str, ok := value.(string); ok {
		return str
	}

	// If it's a byte slice (UUID as bytes), convert to UUID string
	if bytes, ok := value.([]interface{}); ok {
		if len(bytes) == 16 {
			// Convert []interface{} to []byte
			byteArray := make([]byte, 16)
			for i, b := range bytes {
				switch v := b.(type) {
				case float64:
					byteArray[i] = byte(v)
				case int:
					byteArray[i] = byte(v)
				case int32:
					byteArray[i] = byte(v)
				case int64:
					byteArray[i] = byte(v)
				case uint8:
					byteArray[i] = v
				default:
					// If we can't convert, return original value
					return value
				}
			}

			// Parse bytes as UUID and return string representation
			if parsedUUID, err := uuid.FromBytes(byteArray); err == nil {
				return parsedUUID.String()
			}
		}
	}

	// If it's already a byte array
	if bytes, ok := value.([]byte); ok {
		if len(bytes) == 16 {
			if parsedUUID, err := uuid.FromBytes(bytes); err == nil {
				return parsedUUID.String()
			}
		}
	}

	return value
}

func convertRecordUUIDs(record map[string]interface{}) map[string]interface{} {
	// List of fields that are UUIDs
	uuidFields := []string{
		"id", "scope_target_id", "scan_id", "auto_scan_session_id",
		"ip_port_scan_id", "parent_asset_id", "child_asset_id", "asset_id",
		"last_scan_id",
	}

	for _, field := range uuidFields {
		if value, exists := record[field]; exists {
			record[field] = convertUUIDValue(value)
		}
	}

	return record
}

func importScopeTargets(tx pgx.Tx, scopeTargets []map[string]interface{}) error {
	for _, target := range scopeTargets {
		// Convert UUID fields
		target = convertRecordUUIDs(target)

		query := `
			INSERT INTO scope_targets (id, type, mode, scope_target, active, created_at)
			VALUES ($1, $2, $3, $4, $5, $6)
			ON CONFLICT (id) DO UPDATE SET
				type = EXCLUDED.type,
				mode = EXCLUDED.mode,
				scope_target = EXCLUDED.scope_target,
				active = EXCLUDED.active,
				created_at = EXCLUDED.created_at`

		_, err := tx.Exec(context.Background(), query,
			target["id"], target["type"], target["mode"],
			target["scope_target"], target["active"], target["created_at"])
		if err != nil {
			return fmt.Errorf("failed to insert scope target: %v", err)
		}
	}
	return nil
}

func importTableData(tx pgx.Tx, tableData map[string][]map[string]interface{}) error {
	tableOrder := []string{
		// Parent tables first
		"auto_scan_sessions", "auto_scan_state",

		// Basic scan tables
		"amass_scans", "amass_intel_scans", "amass_enum_company_scans",
		"httpx_scans", "gau_scans", "sublist3r_scans", "assetfinder_scans",
		"ctl_scans", "subfinder_scans", "shuffledns_scans", "shufflednscustom_scans",
		"cewl_scans", "gospider_scans", "subdomainizer_scans",
		"nuclei_screenshots", "metadata_scans", "nuclei_scans",

		// Company scanning tools
		"cloud_enum_scans", "metabigor_company_scans", "katana_company_scans",
		"dnsx_company_scans", "securitytrails_company_scans", "github_recon_scans",
		"shodan_company_scans", "censys_company_scans", "company_metadata_scans",
		"investigate_scans",

		// IP/Port scanning
		"ip_port_scans",

		// Child tables of scan tables (must come after parent scans)
		"dns_records", "ips", "subdomains", "cloud_domains", "asns", "subnets", "service_providers",
		"intel_network_ranges", "intel_asn_data",
		"metabigor_network_ranges",
		"amass_enum_cloud_domains", "amass_enum_dns_records", "amass_enum_raw_results",
		"dnsx_dns_records", "dnsx_raw_results",
		"discovered_live_ips", "live_web_servers",

		// Domain-centric result tables
		"katana_company_domain_results", "dnsx_company_domain_results", "amass_enum_company_domain_results",

		// Child tables of domain result tables
		"katana_company_cloud_assets", "katana_company_cloud_findings",
		"dnsx_company_dns_records", "amass_enum_company_cloud_domains", "amass_enum_company_dns_records",

		// Target URLs and consolidated data
		"target_urls",
		"consolidated_subdomains", "consolidated_company_domains", "consolidated_network_ranges",
		"google_dorking_domains", "reverse_whois_domains",

		// Attack surface assets (parent)
		"consolidated_attack_surface_assets",

		// Attack surface child tables
		"consolidated_attack_surface_relationships", "consolidated_attack_surface_dns_records",
		"consolidated_attack_surface_metadata",

		// Configuration tables (can be imported any time after scope_targets)
		"amass_enum_configs", "amass_intel_configs", "dnsx_configs",
		"katana_company_configs", "cloud_enum_configs", "nuclei_configs",
	}

	for _, tableName := range tableOrder {
		if records, exists := tableData[tableName]; exists {
			if err := importTableRecords(tx, tableName, records); err != nil {
				return fmt.Errorf("failed to import table %s: %v", tableName, err)
			}
		}
	}

	// Import any remaining tables not in the ordered list
	for tableName, records := range tableData {
		found := false
		for _, orderedTable := range tableOrder {
			if tableName == orderedTable {
				found = true
				break
			}
		}
		if !found {
			if err := importTableRecords(tx, tableName, records); err != nil {
				return fmt.Errorf("failed to import table %s: %v", tableName, err)
			}
		}
	}

	return nil
}

func importTableRecords(tx pgx.Tx, tableName string, records []map[string]interface{}) error {
	if len(records) == 0 {
		return nil
	}

	log.Printf("[INFO] Importing %d records into table: %s", len(records), tableName)

	// Check if table exists first
	var exists bool
	err := tx.QueryRow(context.Background(), `
		SELECT EXISTS (
			SELECT FROM information_schema.tables 
			WHERE table_schema = 'public' 
			AND table_name = $1
		)`, tableName).Scan(&exists)

	if err != nil {
		log.Printf("[ERROR] Failed to check if table %s exists: %v", tableName, err)
		return fmt.Errorf("failed to check if table %s exists: %v", tableName, err)
	}

	if !exists {
		log.Printf("[WARN] Table %s does not exist, skipping import", tableName)
		return nil
	}

	successCount := 0
	errorCount := 0
	for i, record := range records {
		if err := importSingleRecord(tx, tableName, record); err != nil {
			errorCount++
			log.Printf("[WARN] Failed to import record %d in table %s: %v", i+1, tableName, err)
			
			// Continue processing even if individual records fail
			// This allows the import to proceed despite some foreign key constraint violations
		} else {
			successCount++
		}
	}

	log.Printf("[INFO] Successfully imported %d/%d records into table: %s (%d errors)", 
		successCount, len(records), tableName, errorCount)
	return nil
}

func importSingleRecord(tx pgx.Tx, tableName string, record map[string]interface{}) error {
	// Convert UUID fields
	record = convertRecordUUIDs(record)

	var columns []string
	var placeholders []string
	var values []interface{}
	var updateClauses []string

	i := 1
	for column, value := range record {
		columns = append(columns, column)
		placeholders = append(placeholders, fmt.Sprintf("$%d", i))
		values = append(values, value)
		updateClauses = append(updateClauses, fmt.Sprintf("%s = EXCLUDED.%s", column, column))
		i++
	}

	// Use savepoint to handle individual record failures
	savepointName := fmt.Sprintf("sp_%s_%d", tableName, time.Now().UnixNano())
	
	_, err := tx.Exec(context.Background(), fmt.Sprintf("SAVEPOINT %s", savepointName))
	if err != nil {
		log.Printf("[WARN] Failed to create savepoint for %s: %v", tableName, err)
		// Continue without savepoint protection
	}

	// Build the upsert query
	query := fmt.Sprintf(`
		INSERT INTO %s (%s) VALUES (%s)
		ON CONFLICT (id) DO UPDATE SET %s`,
		tableName,
		strings.Join(columns, ", "),
		strings.Join(placeholders, ", "),
		strings.Join(updateClauses, ", "))

	_, execErr := tx.Exec(context.Background(), query, values...)
	if execErr != nil {
		// Rollback to savepoint on error
		if err == nil { // Only rollback if savepoint was created successfully
			_, rollbackErr := tx.Exec(context.Background(), fmt.Sprintf("ROLLBACK TO SAVEPOINT %s", savepointName))
			if rollbackErr != nil {
				log.Printf("[WARN] Failed to rollback to savepoint for %s: %v", tableName, rollbackErr)
			}
		}
		
		log.Printf("[WARN] Failed to insert record into %s: %v", tableName, execErr)
		
		// For foreign key constraint violations, log the details but don't fail the transaction
		if strings.Contains(execErr.Error(), "foreign key constraint") ||
			strings.Contains(execErr.Error(), "violates foreign key constraint") {
			log.Printf("[WARN] Foreign key constraint violation in %s - this may indicate missing parent record", tableName)
		}
<<<<<<< HEAD
		
		return execErr
=======
		log.Printf("[WARN] Failed to insert record into %s: %v", tableName, err)
		return nil // Continue with next record
>>>>>>> b9af3fb4
	} else {
		// Release savepoint on success
		if err == nil { // Only release if savepoint was created successfully
			_, _ = tx.Exec(context.Background(), fmt.Sprintf("RELEASE SAVEPOINT %s", savepointName))
		}
	}

	return nil
}

func GetScopeTargetsForExport(w http.ResponseWriter, r *http.Request) {
	log.Println("[INFO] Fetching scope targets for export")

	rows, err := dbPool.Query(context.Background(),
		`SELECT id, type, scope_target, active, created_at FROM scope_targets ORDER BY created_at DESC`)
	if err != nil {
		log.Printf("[ERROR] Failed to query scope targets: %v", err)
		http.Error(w, "Failed to fetch scope targets", http.StatusInternalServerError)
		return
	}
	defer rows.Close()

	var targets []map[string]interface{}
	for rows.Next() {
		var id, targetType, scopeTarget string
		var active bool
		var createdAt time.Time

		if err := rows.Scan(&id, &targetType, &scopeTarget, &active, &createdAt); err != nil {
			log.Printf("[ERROR] Failed to scan row: %v", err)
			continue
		}

		targets = append(targets, map[string]interface{}{
			"id":           id,
			"type":         targetType,
			"scope_target": scopeTarget,
			"active":       active,
			"created_at":   createdAt,
		})
	}

	w.Header().Set("Content-Type", "application/json")
	json.NewEncoder(w).Encode(targets)

	log.Printf("[INFO] Returned %d scope targets for export", len(targets))
}

func DebugExportFile(w http.ResponseWriter, r *http.Request) {
	var req DatabaseImportRequest
	if err := json.NewDecoder(r.Body).Decode(&req); err != nil {
		http.Error(w, "Invalid request body", http.StatusBadRequest)
		return
	}

	// Parse the export data
	reader := bytes.NewReader(req.Data)
	gzReader, err := gzip.NewReader(reader)
	if err != nil {
		http.Error(w, fmt.Sprintf("Failed to create gzip reader: %v", err), http.StatusInternalServerError)
		return
	}
	defer gzReader.Close()

	var exportData ExportData
	if err := json.NewDecoder(gzReader).Decode(&exportData); err != nil {
		http.Error(w, fmt.Sprintf("Failed to decode export data: %v", err), http.StatusInternalServerError)
		return
	}

	log.Printf("[DEBUG] Export file contains %d scope targets and %d tables",
		len(exportData.ScopeTargets), len(exportData.TableData))

	debug := map[string]interface{}{
		"metadata":            exportData.ExportMetadata,
		"scope_targets":       len(exportData.ScopeTargets),
		"tables":              make(map[string]int),
		"amass_enum_analysis": analyzeAmassEnumData(exportData.TableData),
	}

	for tableName, records := range exportData.TableData {
		debug["tables"].(map[string]int)[tableName] = len(records)
	}

	w.Header().Set("Content-Type", "application/json")
	json.NewEncoder(w).Encode(debug)
}

func analyzeAmassEnumData(tableData map[string][]map[string]interface{}) map[string]interface{} {
	analysis := map[string]interface{}{
		"parent_domains":      []string{},
		"child_dns_records":   []string{},
		"child_cloud_domains": []string{},
		"missing_parents":     []string{},
	}

	// Get all parent domain records
	parentDomains := make(map[string]bool)
	if parentRecords, exists := tableData["amass_enum_company_domain_results"]; exists {
		for _, record := range parentRecords {
			scopeTargetID, _ := record["scope_target_id"].(string)
			domain, _ := record["domain"].(string)
			key := scopeTargetID + "|" + domain
			parentDomains[key] = true
			analysis["parent_domains"] = append(analysis["parent_domains"].([]string), key)
		}
	}

	// Check DNS records for missing parents
	missingParents := make(map[string]bool)
	if dnsRecords, exists := tableData["amass_enum_company_dns_records"]; exists {
		for _, record := range dnsRecords {
			scopeTargetID, _ := record["scope_target_id"].(string)
			rootDomain, _ := record["root_domain"].(string)
			key := scopeTargetID + "|" + rootDomain
			analysis["child_dns_records"] = append(analysis["child_dns_records"].([]string), key)

			if !parentDomains[key] {
				missingParents[key] = true
			}
		}
	}

	// Check cloud domains for missing parents
	if cloudDomains, exists := tableData["amass_enum_company_cloud_domains"]; exists {
		for _, record := range cloudDomains {
			scopeTargetID, _ := record["scope_target_id"].(string)
			rootDomain, _ := record["root_domain"].(string)
			key := scopeTargetID + "|" + rootDomain
			analysis["child_cloud_domains"] = append(analysis["child_cloud_domains"].([]string), key)

			if !parentDomains[key] {
				missingParents[key] = true
			}
		}
	}

	for key := range missingParents {
		analysis["missing_parents"] = append(analysis["missing_parents"].([]string), key)
	}

	return analysis
}<|MERGE_RESOLUTION|>--- conflicted
+++ resolved
@@ -1179,13 +1179,8 @@
 			strings.Contains(execErr.Error(), "violates foreign key constraint") {
 			log.Printf("[WARN] Foreign key constraint violation in %s - this may indicate missing parent record", tableName)
 		}
-<<<<<<< HEAD
 		
 		return execErr
-=======
-		log.Printf("[WARN] Failed to insert record into %s: %v", tableName, err)
-		return nil // Continue with next record
->>>>>>> b9af3fb4
 	} else {
 		// Release savepoint on success
 		if err == nil { // Only release if savepoint was created successfully
